"use client";

import { useState, useRef, useEffect } from "react";
import { motion, AnimatePresence } from "framer-motion";
import axios from "axios";
import Image from "next/image";
import { Button } from "./ui/button";
import { LogOut } from "lucide-react";
import { toast } from "sonner";
import { FiSearch, FiX } from "react-icons/fi";
import { FaFire } from "react-icons/fa";
import Link from "next/link";
import { usePathname } from "next/navigation";
interface User {
  _id: string;
  full_name: string;
  email: string;
  avatar: string;
}

export default function AuthButtons() {
  const pathname = usePathname();
  const [showDropdown, setShowDropdown] = useState(false);
  const [isLoggedIn, setIsLoggedIn] = useState(false);
  const [user, setUser] = useState<User | null>(null);
  const dropdownRef = useRef<HTMLDivElement>(null);

  const menuItems = [
    {
      label: "Star on GitHub",
      href: "https://github.com/saumyayadav25/DSA-Supreme-3.0",
      icon: "⭐",
    },
    {
      label: "Give Testimonial",
      href: "https://forms.gle/8BXQC1o3hsVsEEBp9",
      icon: "✨",
    },
    {
      label: "Provide Feedback",
      href: "https://forms.gle/bdwBp8oFRWugcrcg9",
      icon: "💭",
    },
    {
      label: "Support the project",
      href: "https://www.buymeacoffee.com/saumyayadav",
      icon: "🔥",
    },
  ];

  // Check if user is logged in
  useEffect(() => {
    const checkAuth = async () => {
      const res = await axios.get("/api/check-auth");
      if (res.status === 200) {
        setIsLoggedIn(true);
        setUser(res.data?.user);
      }
    };

    checkAuth();
  }, [isLoggedIn]);

  const handleLogOut = async () => {
    const res = await axios.post("/api/logout");

    if (res.status === 200) {
      toast("User Logged Out Successfully!");
      setIsLoggedIn(false);
    }
  };

  useEffect(() => {
    const handleClickOutside = (event: MouseEvent) => {
      if (
        dropdownRef.current &&
        !dropdownRef.current.contains(event.target as Node)
      ) {
        setShowDropdown(false);
      }
    };
    document.addEventListener("mousedown", handleClickOutside);
    return () => document.removeEventListener("mousedown", handleClickOutside);
  }, []);
  const navLinks = [
    { href: "/", label: "Home", isActive: pathname === "/" },
    { href: "/notes", label: "Notes", isActive: pathname === "/notes" },
    { href: "/sheet", label: "Sheet", isActive: pathname === "/sheet" },
    {
      href: "/progress",
      label: "Progress",
      isActive: pathname === "/progress",
    },
    {
      href: "/contributors",
      label: "Contributors",
      isActive: pathname === "/contributors",
    },
  ];
  const handleLogout = () => {
    localStorage.removeItem("token");
    setUser(null);
    setShowDropdown(false);
  };

  const hamburgerVariants = {
    closed: {
      rotate: 0,
      scale: 1,
    },
    open: {
      rotate: 180,
      scale: 1.1,
    },
  };

  const dropdownVariants = {
    hidden: {
      opacity: 0,
      scale: 0.8,
      y: -20,
      rotateX: -15,
    },
    visible: {
      opacity: 1,
      scale: 1,
      y: 0,
      rotateX: 0,
      transition: {
        type: "spring" as const,
        damping: 20,
        stiffness: 300,
        staggerChildren: 0.08,
        delayChildren: 0.1,
      },
    },
    exit: {
      opacity: 0,
      scale: 0.9,
      y: -10,
      rotateX: 15,
      transition: {
        duration: 0.2,
        staggerChildren: 0.05,
        staggerDirection: -1,
      },
    },
  };

  const itemVariants = {
    hidden: {
      opacity: 0,
      x: -20,
      rotateY: -15,
    },
    visible: {
      opacity: 1,
      x: 0,
      rotateY: 0,
      transition: {
        type: "spring" as "spring",
        damping: 20,
        stiffness: 400,
      },
    },
    exit: {
      opacity: 0,
      x: 20,
      rotateY: 15,
      transition: {
        duration: 0.15,
      },
    },
  };

 const HamburgerIcon = ({ isOpen }: { isOpen: boolean }) => (
  <div className="relative w-6 h-6 flex flex-col justify-center items-center">
    <motion.span
      animate={{
        rotate: isOpen ? 45 : 0,
        y: isOpen ? 0 : -4,
      }}
      transition={{ duration: 0.3, ease: "easeInOut" }}
      className="block w-5 h-0.5 bg-foreground origin-center absolute"
    />
    <motion.span
      animate={{
        opacity: isOpen ? 0 : 1,
        x: isOpen ? -10 : 0,
      }}
      transition={{ duration: 0.2, ease: "easeInOut" }}
      className="block w-5 h-0.5 bg-foreground origin-center absolute"
    />
    <motion.span
      animate={{
        rotate: isOpen ? -45 : 0,
        y: isOpen ? 0 : 4,
      }}
      transition={{ duration: 0.3, ease: "easeInOut" }}
      className="block w-5 h-0.5 bg-foreground origin-center absolute"
    />
  </div>
);


  return (
    <div className="flex items-center gap-3">
      {/* Login/Sign In Button or User Profile */}
      {!isLoggedIn ? (
        <motion.a
          href="/sign-in"
<<<<<<< HEAD
          className="px-4 py-2 bg-gradient-to-r from-blue-600 to-purple-600 text-white font-bold rounded-lg hover:from-blue-700 hover:to-purple-700 transition-all duration-200 shadow-lg hover:shadow-xl text-lg"
=======
          className="px-4 w-20 py-2 bg-gradient-to-r from-blue-600 to-purple-600 text-white text-sm font-semibold rounded-lg hover:from-blue-700 hover:to-purple-700 transition-all duration-200 shadow-lg hover:shadow-xl"
>>>>>>> d278689a
          whileHover={{ scale: 1.05 }}
          whileTap={{ scale: 0.95 }}
        >
          Sign In
        </motion.a>
      ) : (
        <motion.a
          href="/profile"
          className="flex items-center gap-2 px-3 py-2 bg-white/10 backdrop-blur-sm rounded-lg hover:bg-white/20 transition-all duration-200 text-white text-sm font-medium border border-white/10"
          whileHover={{ scale: 1.05 }}
          whileTap={{ scale: 0.95 }}
        >
          <div className="w-6 h-6 bg-gradient-to-r from-blue-500 to-purple-500 rounded-full flex items-center justify-center text-xs font-bold">
            {user?.avatar ? (
              <Image src={user.avatar} alt="U" width={25} height={25} />
            ) : (
              `${user?.full_name?.split(" ")[0]?.charAt(0) ?? "U"}${
                user?.full_name?.split(" ")[1]?.charAt(0) ?? ""
              }`.toUpperCase()
            )}
          </div>
          <span className="max-w-20 truncate">{user?.full_name}</span>
        </motion.a>
      )}

      {/* Hamburger Menu */}
      <div className="relative" ref={dropdownRef}>
        <motion.button
          onClick={() => setShowDropdown((prev) => !prev)}
          className="relative p-3 rounded-xl transition-all duration-300 hover:bg-white/10 focus:outline-none focus:ring-2 focus:ring-blue-400/50"
          variants={hamburgerVariants}
          animate={showDropdown ? "open" : "closed"}
          whileHover={{ scale: 1.05 }}
          whileTap={{ scale: 0.95 }}
        >
          <HamburgerIcon isOpen={showDropdown} />

          {/* Subtle glow effect */}
          <motion.div
            className="absolute inset-0 rounded-xl bg-gradient-to-r from-blue-500/20 to-purple-500/20 blur-lg -z-10"
            animate={{
              opacity: showDropdown ? 0.6 : 0,
              scale: showDropdown ? 1.2 : 0.8,
            }}
            transition={{ duration: 0.3 }}
          />
        </motion.button>

        <AnimatePresence mode="wait">
          {showDropdown && (
            <motion.div
              variants={dropdownVariants}
              initial="hidden"
              animate="visible"
              exit="exit"
              className="absolute right-0 mt-3 w-64 origin-top-right z-50"
              style={{ perspective: "1000px" }}
            >
              {/* Glassmorphism backdrop */}
              <div className="relative backdrop-blur-2xl bg-gradient-to-tl from-blue-950/90 via-neutral-950/90 to-neutral-950/90  drop-shadow-2xl border border-white/10 rounded-2xl shadow-2xl overflow-hidden">
                {/* Gradient overlay */}
                <div className="absolute inset-0 bg-gradient-to-br from-white/5 to-transparent pointer-events-none" />

                {/* Subtle animated border */}
                <motion.div
                  className="absolute inset-0 rounded-2xl"
                  style={{
                    background:
                      "linear-gradient(45deg, transparent, rgba(255,255,255,0.1), transparent)",
                    backgroundSize: "300% 300%",
                  }}
                  animate={{
                    backgroundPosition: ["0% 0%", "100% 100%", "0% 0%"],
                  }}
                  transition={{
                    duration: 3,
                    repeat: Infinity,
                    ease: "linear",
                  }}
                />

                <div className="relative p-2">
                  {/* User-specific menu items */}
                  {/* {user && (
                    <>
                      <motion.a
                        href="/profile"
                        variants={itemVariants}
                        className="group flex items-center gap-3 px-4 py-3 text-sm text-gray-200 rounded-xl transition-all duration-200 hover:bg-white/10 hover:text-white relative overflow-hidden"
                        whileHover={{ 
                          scale: 1.02,
                          x: 4,
                        }}
                        whileTap={{ scale: 0.98 }}
                      >
                        <motion.div
                          className="absolute inset-0 bg-gradient-to-r from-blue-500/10 to-purple-500/10 rounded-xl opacity-0 group-hover:opacity-100"
                          initial={{ x: "-100%" }}
                          whileHover={{ x: "0%" }}
                          transition={{ duration: 0.3 }}
                        />
                        
                        <motion.span 
                          className="text-lg flex-shrink-0 relative z-10"
                          whileHover={{ scale: 1.2, rotate: 15 }}
                          transition={{ type: "spring", stiffness: 400, damping: 10 }}
                        >
                          👤
                        </motion.span>
                        
                        <span className="relative z-10 font-bold text-sm">
                          Profile
                        </span>
                      </motion.a>

                      <motion.div
                        className="h-px bg-gradient-to-r from-transparent via-white/20 to-transparent my-2"
                        initial={{ scaleX: 0 }}
                        animate={{ scaleX: 1 }}
                        transition={{ delay: 0.3, duration: 0.5 }}
                      />
                    </>
                  )} */}
                  <div className="md:hidden flex flex-wrap m-2 gap-3 justify-center items-center py-3 ">
                    {navLinks.map((link, index) => (
                      <motion.div
                        key={link.href}
                        whileHover={{ y: -2 }}
                        whileTap={{ y: 0 }}
                      >
                        <Link
                          href={link.href}
                          className={`relative px-3 py-2 rounded-lg transition-all duration-300 group hover:text-blue-400 hover:cursor-pointer hover:bg-white/5`}
                        >
                          <span
                            className={`relative z-10 ${
                              link.isActive
                                ? "text-blue-400"
                                : "text-white hover:text-blue-400"
                            }`}
                          >
                            {link.label}
                          </span>
                          {/* Add active indicator */}
                          {link.isActive && (
                            <motion.div
                              layoutId="activeTab"
                              className="absolute inset-0 bg-blue-500/10 rounded-lg border border-blue-400/30"
                              initial={false}
                              transition={{
                                type: "spring",
                                stiffness: 500,
                                damping: 30,
                              }}
                            />
                          )}
                        </Link>
                      </motion.div>
                    ))}
                  </div>
                  {/* Bottom highlight */}
                  <motion.div
                    className="h-px bg-gradient-to-r from-transparent via-white/20 to-transparent mt-2"
                    initial={{ scaleX: 0 }}
                    animate={{ scaleX: 1 }}
                    transition={{ delay: 0.5, duration: 0.5 }}
                  />

                  {/* Original menu items */}
                  {menuItems.map((item, index) => (
                    <motion.a
                      key={index}
                      href={item.href}
                      target={item.href.startsWith("http") ? "_blank" : "_self"}
                      rel="noopener noreferrer"
                      variants={itemVariants}
                      className="group flex items-center gap-3 px-4 py-3 text-sm text-gray-200 rounded-xl transition-all duration-200 hover:bg-white/10 hover:text-white relative overflow-hidden"
                      whileHover={{
                        scale: 1.02,
                        x: 4,
                      }}
                      whileTap={{ scale: 0.98 }}
                    >
                      {/* Hover effect background */}
                      <motion.div
                        className="absolute inset-0 bg-gradient-to-r from-blue-500/10 to-purple-500/10 rounded-xl opacity-0 group-hover:opacity-100"
                        initial={{ x: "-100%" }}
                        whileHover={{ x: "0%" }}
                        transition={{ duration: 0.3 }}
                      />

                      <motion.span
                        className="text-lg flex-shrink-0 relative z-10"
                        whileHover={{ scale: 1.2, rotate: 15 }}
                        transition={{
                          type: "spring",
                          stiffness: 400,
                          damping: 10,
                        }}
                      >
                        {item.icon}
                      </motion.span>

                      <span className="relative z-10 font-bold text-sm">
                        {item.label}
                      </span>

                      {/* External link indicator */}
                      {item.href.startsWith("http") && (
                        <motion.span
                          className="ml-auto text-xs text-gray-400 opacity-0 group-hover:opacity-100 relative z-10"
                          initial={{ rotate: -45, scale: 0 }}
                          whileHover={{ rotate: 0, scale: 1 }}
                          transition={{
                            type: "spring",
                            stiffness: 400,
                            damping: 15,
                          }}
                        >
                          ↗
                        </motion.span>
                      )}
                    </motion.a>
                  ))}

                  {/* Logout button for logged-in users */}
                  {isLoggedIn && (
                    <>
                      <motion.div
                        className="h-px bg-gradient-to-r from-transparent via-white/20 to-transparent my-2"
                        initial={{ scaleX: 0 }}
                        animate={{ scaleX: 1 }}
                        transition={{ delay: 0.7, duration: 0.5 }}
                      />

                      <motion.button
                        onClick={handleLogout}
                        variants={itemVariants}
                        className="group flex items-center gap-3 px-4 py-3 text-sm text-red-300 rounded-xl transition-all duration-200 hover:bg-red-500/10 hover:text-red-200 relative overflow-hidden w-full"
                        whileHover={{
                          scale: 1.02,
                          x: 4,
                        }}
                        whileTap={{ scale: 0.98 }}
                      >
                        <motion.div
                          className="absolute inset-0 bg-gradient-to-r from-red-500/10 to-red-600/10 rounded-xl opacity-0 group-hover:opacity-100"
                          initial={{ x: "-100%" }}
                          whileHover={{ x: "0%" }}
                          transition={{ duration: 0.3 }}
                        />

                        <motion.span
                          className="text-lg flex-shrink-0 relative z-10"
                          whileHover={{ scale: 1.2, rotate: 15 }}
                          transition={{
                            type: "spring",
                            stiffness: 400,
                            damping: 10,
                          }}
                        ></motion.span>

                        <Button
                          onClick={handleLogOut}
                          className="relative z-10 font-bold text-sm"
                        >
                          <LogOut /> LogOut
                        </Button>
                      </motion.button>
                    </>
                  )}

                  {/* Bottom highlight */}
                  <motion.div
                    className="h-px bg-gradient-to-r from-transparent via-white/20 to-transparent mt-2"
                    initial={{ scaleX: 0 }}
                    animate={{ scaleX: 1 }}
                    transition={{ delay: 0.5, duration: 0.5 }}
                  />
                </div>
              </div>
            </motion.div>
          )}
        </AnimatePresence>
      </div>
    </div>
  );
}<|MERGE_RESOLUTION|>--- conflicted
+++ resolved
@@ -209,11 +209,9 @@
       {!isLoggedIn ? (
         <motion.a
           href="/sign-in"
-<<<<<<< HEAD
+
           className="px-4 py-2 bg-gradient-to-r from-blue-600 to-purple-600 text-white font-bold rounded-lg hover:from-blue-700 hover:to-purple-700 transition-all duration-200 shadow-lg hover:shadow-xl text-lg"
-=======
-          className="px-4 w-20 py-2 bg-gradient-to-r from-blue-600 to-purple-600 text-white text-sm font-semibold rounded-lg hover:from-blue-700 hover:to-purple-700 transition-all duration-200 shadow-lg hover:shadow-xl"
->>>>>>> d278689a
+
           whileHover={{ scale: 1.05 }}
           whileTap={{ scale: 0.95 }}
         >
