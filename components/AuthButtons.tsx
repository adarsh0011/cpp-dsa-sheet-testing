"use client";

import { useState, useRef, useEffect } from "react";
import { motion, AnimatePresence } from "framer-motion";
import axios from "axios";
import Link from "next/link";
import { Button } from "./ui/button";
import { LogOut } from "lucide-react";
import { toast } from "sonner";
import { FiSearch, FiX } from "react-icons/fi";
import { FaFire, FaStar, FaRegStar } from "react-icons/fa";

import { usePathname } from "next/navigation";
interface User {
  _id: string;
  full_name: string;
  email: string;
  avatar: string;
}

interface MenuItem {
  label: string;
  href: string;
  icon: string;
  onClick?: () => void;
}

export default function AuthButtons() {
  const pathname = usePathname();
  const [showDropdown, setShowDropdown] = useState(false);
  const dropdownRef = useRef<HTMLDivElement>(null);

  const [isLoggedIn, setIsLoggedIn] = useState(false);
  const [user, setUser] = useState<User | null>(null);

  // Testimonial Modal States
  const [isModalOpen, setIsModalOpen] = useState(false);
  const [isSubmitting, setIsSubmitting] = useState(false);
  const [formData, setFormData] = useState({
    name: "",
    email: "",
    designation: "",
    rating: 5,
    likedMost: "",
    howHelped: "",
    feedback: "",
    canShow: true,
    displayPreference: "nameAndDesignation"
  });


  // Check if user is logged in
  useEffect(() => {
    const checkAuth = async () => {
      try {
        const res = await axios.get("/api/check-auth");
        if (res.status === 200) {
          setIsLoggedIn(true);
          setUser(res.data?.user);
        }
      } catch (err: any) {
        if (err.response?.status === 401) {
          setIsLoggedIn(false);
          setUser(null);
        } else if (err.response?.status === 503) {
          setIsLoggedIn(false);
          setUser(null);
        } else {
          setIsLoggedIn(false);
          setUser(null);
        }
      }
    };

    checkAuth();
  }, [isLoggedIn]);

  const menuItems = [
    {
      label: "Track Your Cp",
      href: "/cp-tracker",
      icon: "🎯",
    },
    {
      label: "Flashcards",
      href: "/flashcards",
      icon: "🧠",
    },
    {
      label: "Star on GitHub",
      href: "https://github.com/saumyayadav25/DSA-Supreme-3.0",
      icon: "⭐",
    },
    {
      label: "Give Testimonial",
      href: "#",
      icon: "✨",
      onClick: () => setIsModalOpen(true),
    },
    {
      label: "Provide Feedback",
      href: "https://forms.gle/bdwBp8oFRWugcrcg9",
      icon: "💭",
    },
    {
      label: "Support the project",
      href: "https://www.buymeacoffee.com/saumyayadav",
      icon: "🔥",
    },
  ];
  const handleLogOut = async () => {
    const res = await axios.post("/api/logout");

    if (res.status === 200) {
      toast("User Logged Out Successfully!");
      setIsLoggedIn(false);
    }
  };

  useEffect(() => {
    const handleClickOutside = (event: MouseEvent) => {
      if (
        dropdownRef.current &&
        !dropdownRef.current.contains(event.target as Node)
      ) {
        setShowDropdown(false);
      }
    };
    document.addEventListener("mousedown", handleClickOutside);
    return () => document.removeEventListener("mousedown", handleClickOutside);
  }, []);
  const navLinks = [
    { href: "/", label: "Home", isActive: pathname === "/" },
    { href: "/notes", label: "Notes", isActive: pathname === "/notes" },
    { href: "/sheet", label: "Sheet", isActive: pathname === "/sheet" },
    {
      href: "/progress",
      label: "Progress",
      isActive: pathname === "/progress",
    },
    {
      href: "/contributors",
      label: "Contributors",
      isActive: pathname === "/contributors",
    },
    {
      href: "/timequiz",
      label: "Timed Quiz",
      isActive: pathname === "/timequiz",
    },
  ];
  const handleLogout = () => {
    localStorage.removeItem("token");
    setUser(null);
    setShowDropdown(false);
  };

  // Testimonial form handlers
  const handleInputChange = (e: React.ChangeEvent<HTMLInputElement | HTMLTextAreaElement | HTMLSelectElement>) => {
    const { name, value, type } = e.target;

    setFormData(prev => {
      let newValue: string | number | boolean = value;

      if (type === 'checkbox') {
        newValue = (e.target as HTMLInputElement).checked;
      } else if (type === 'number') {
        newValue = parseInt(value);
      }

      // If canShow is being unchecked, reset displayPreference
      if (name === 'canShow' && !newValue) {
        return {
          ...prev,
          [name]: newValue as boolean,
          displayPreference: "nameAndDesignation" // Reset to default
        };
      }

      return {
        ...prev,
        [name]: newValue
      };
    });
  };

  const handleSubmit = async (event: React.FormEvent<HTMLFormElement>) => {
    event.preventDefault();
    setIsSubmitting(true);

    try {
      // Validate required fields
      if (!formData.name.trim() || !formData.email.trim() || !formData.designation.trim() ||
        !formData.likedMost.trim() || !formData.howHelped.trim() || !formData.feedback.trim() ||
        (formData.canShow && !formData.displayPreference)) {
        alert('Please fill in all required fields.');
        setIsSubmitting(false);
        return;
      }

      const response = await fetch('/api/testimonial/post', {
        method: 'POST',
        headers: {
          'Content-Type': 'application/json',
        },
        body: JSON.stringify({
          ...formData,
          date: new Date().toISOString()
        }),
      });

      if (response.ok) {
        // Trigger testimonials refresh event
        window.dispatchEvent(new CustomEvent('testimonialsUpdated'));

        alert('Thank you for your testimonial! It has been submitted successfully and will appear in the testimonials section shortly.');

        setFormData({
          name: "",
          email: "",
          designation: "",
          rating: 5,
          likedMost: "",
          howHelped: "",
          feedback: "",
          canShow: true,
          displayPreference: "nameAndDesignation"
        });
        setIsModalOpen(false);
      } else {
        const errorData = await response.json();
        alert(`Error: ${errorData.error || 'Failed to submit testimonial'}`);
      }
    } catch (error) {
      console.error('Error submitting testimonial:', error);
      alert('Error submitting testimonial. Please try again.');
    } finally {
      setIsSubmitting(false);
    }
  };

  const closeModal = () => {
    setIsModalOpen(false);
    setFormData({
      name: "",
      email: "",
      designation: "",
      rating: 5,
      likedMost: "",
      howHelped: "",
      feedback: "",
      canShow: true,
      displayPreference: "nameAndDesignation"
    });
  };

  const hamburgerVariants = {
    closed: {
      rotate: 0,
      scale: 1,
    },
    open: {
      rotate: 180,
      scale: 1.1,
    },
  };

  const dropdownVariants = {
    hidden: {
      opacity: 0,
      scale: 0.8,
      y: -20,
      rotateX: -15,
    },
    visible: {
      opacity: 1,
      scale: 1,
      y: 0,
      rotateX: 0,
      transition: {
        type: "spring" as const,
        damping: 20,
        stiffness: 300,
        staggerChildren: 0.08,
        delayChildren: 0.1,
      },
    },
    exit: {
      opacity: 0,
      scale: 0.9,
      y: -10,
      rotateX: 15,
      transition: {
        duration: 0.2,
        staggerChildren: 0.05,
        staggerDirection: -1,
      },
    },
  };

  const itemVariants = {
    hidden: {
      opacity: 0,
      x: -20,
      rotateY: -15,
    },
    visible: {
      opacity: 1,
      x: 0,
      rotateY: 0,
      transition: {
        type: "spring" as const,
        damping: 20,
        stiffness: 400,
      },
    },
    exit: {
      opacity: 0,
      x: 20,
      rotateY: 15,
      transition: {
        duration: 0.15,
      },
    },
  };

  const HamburgerIcon = ({ isOpen }: { isOpen: boolean }) => (
    <div className="relative w-6 h-6 flex flex-col justify-center items-center">
      <motion.span
        animate={{
          rotate: isOpen ? 45 : 0,
          y: isOpen ? 0 : -4,
        }}
        transition={{ duration: 0.3, ease: "easeInOut" }}
        className="block w-5 h-0.5 bg-foreground origin-center absolute"
      />
      <motion.span
        animate={{
          opacity: isOpen ? 0 : 1,
          x: isOpen ? -10 : 0,
        }}
        transition={{ duration: 0.2, ease: "easeInOut" }}
        className="block w-5 h-0.5 bg-foreground origin-center absolute"
      />
      <motion.span
        animate={{
          rotate: isOpen ? -45 : 0,
          y: isOpen ? 0 : 4,
        }}
        transition={{ duration: 0.3, ease: "easeInOut" }}
        className="block w-5 h-0.5 bg-foreground origin-center absolute"
      />
    </div>
  );


  return (
    <div className="flex items-center gap-3">
      {/* Login/Sign In Button or User Profile */}
      {!isLoggedIn ? (
        <motion.div>
          <Link
            href="/sign-in"
            className="px-4 w-20 py-2 bg-gradient-to-r from-blue-600 to-purple-600 text-white text-sm font-semibold rounded-lg hover:from-blue-700 hover:to-purple-700 whitespace-nowrap"
          >
            Sign In
          </Link>
        </motion.div>
      ) : (

        <Link
          href={user ? `/profile/${encodeURIComponent(user._id)}` : "#"} //Redirects to user profile dashboard
          className="relative flex items-center gap-2 px-3 py-2 bg-white/10 backdrop-blur-sm rounded-lg hover:bg-white/20 transition-all duration-200 text-white text-sm font-medium border border-white/10"
        >
          <motion.div
            whileHover={{ scale: 1.05 }}
            whileTap={{ scale: 0.95 }}
            className="flex items-center gap-2 w-full"
          >
            {/* Avatar Circle */}
            <div className="relative w-7 h-7 bg-gradient-to-r from-blue-500 to-purple-500 rounded-full flex items-center justify-center overflow-hidden">
              {user?.avatar ? (
                <img
                  src={user.avatar}
                  alt="U"
                  width={25}
                  height={25}
                  className="object-cover w-full h-full"
                />
              ) : (
                <img
                  src="/images/default-avatar.png"
                  alt="Default Avatar"
                  width={25}
                  height={25}
                  className="object-cover w-full h-full"
                />
              )}

              {/* Hover Edit Button */}
              <button
                type="button"
                className="absolute inset-0 bg-black/40 flex items-center justify-center opacity-0 hover:opacity-100 transition-opacity duration-200 rounded-full"
                onClick={e => {
                  e.stopPropagation();
                  window.location.href = "/profile_pic/settings/avatar";
                }} // prevent navigating to profile when clicking this and redirect
                aria-label="Edit Avatar"
              >
                <svg
                  xmlns="http://www.w3.org/2000/svg"
                  fill="none"
                  viewBox="0 0 24 24"
                  strokeWidth={2}
                  stroke="white"
                  className="w-4 h-4"
                >
                  <path
                    strokeLinecap="round"
                    strokeLinejoin="round"
                    d="M15.232 5.232a3 3 0 014.243 4.243L7.5 21H3v-4.5L15.232 5.232z"
                  />
                </svg>
              </button>
            </div>

            <span className="max-w-20 truncate">{user?.full_name}</span>
          </motion.div>
        </Link>
      )}

      {/* Hamburger Menu */}
      <div className="relative" ref={dropdownRef}>
        <motion.button
          onClick={() => setShowDropdown((prev) => !prev)}
          className="relative p-3 rounded-xl transition-all duration-300 hover:bg-white/10 focus:outline-none focus:ring-2 focus:ring-blue-400/50"
          variants={hamburgerVariants}
          animate={showDropdown ? "open" : "closed"}
          whileHover={{ scale: 1.05 }}
          whileTap={{ scale: 0.95 }}
        >
          <HamburgerIcon isOpen={showDropdown} />

          {/* Subtle glow effect */}
          <motion.div
            className="absolute inset-0 rounded-xl bg-gradient-to-r from-blue-500/20 to-purple-500/20 blur-lg -z-10"
            animate={{
              opacity: showDropdown ? 0.6 : 0,
              scale: showDropdown ? 1.2 : 0.8,
            }}
            transition={{ duration: 0.3 }}
          />
        </motion.button>

        <AnimatePresence mode="wait">
          {showDropdown && (
            <motion.div
              variants={dropdownVariants}
              initial="hidden"
              animate="visible"
              exit="exit"
              className="absolute right-0 mt-3 w-64 origin-top-right z-50"
              style={{ perspective: "1000px" }}
            >
              {/* Glassmorphism backdrop */}
              <div className="relative backdrop-blur-2xl bg-gradient-to-tl from-blue-950/90 via-neutral-950/90 to-neutral-950/90  drop-shadow-2xl border border-white/10 rounded-2xl shadow-2xl overflow-hidden">
                {/* Gradient overlay */}
                <div className="absolute inset-0 bg-gradient-to-br from-white/5 to-transparent pointer-events-none" />

                {/* Subtle animated border */}
                <motion.div
                  className="absolute inset-0 rounded-2xl"
                  style={{
                    background:
                      "linear-gradient(45deg, transparent, rgba(255,255,255,0.1), transparent)",
                    backgroundSize: "300% 300%",
                  }}
                  animate={{
                    backgroundPosition: ["0% 0%", "100% 100%", "0% 0%"],
                  }}
                  transition={{
                    duration: 3,
                    repeat: Infinity,
                    ease: "linear",
                  }}
                />

                <div className="relative p-2">
                  {/* User-specific menu items */}
                  {/* {user && (
                    <>
                      <motion.a
                        href="/profile"
                        variants={itemVariants}
                        className="group flex items-center gap-3 px-4 py-3 text-sm text-gray-200 rounded-xl transition-all duration-200 hover:bg-white/10 hover:text-white relative overflow-hidden"
                        whileHover={{ 
                          scale: 1.02,
                          x: 4,
                        }}
                        whileTap={{ scale: 0.98 }}
                      >
                        <motion.div
                          className="absolute inset-0 bg-gradient-to-r from-blue-500/10 to-purple-500/10 rounded-xl opacity-0 group-hover:opacity-100"
                          initial={{ x: "-100%" }}
                          whileHover={{ x: "0%" }}
                          transition={{ duration: 0.3 }}
                        />
                        
                        <motion.span 
                          className="text-lg flex-shrink-0 relative z-10"
                          whileHover={{ scale: 1.2, rotate: 15 }}
                          transition={{ type: "spring", stiffness: 400, damping: 10 }}
                        >
                          👤
                        </motion.span>
                        
                        <span className="relative z-10 font-bold text-sm">
                          Profile
                        </span>
                      </motion.a>

                      <motion.div
                        className="h-px bg-gradient-to-r from-transparent via-white/20 to-transparent my-2"
                        initial={{ scaleX: 0 }}
                        animate={{ scaleX: 1 }}
                        transition={{ delay: 0.3, duration: 0.5 }}
                      />
                    </>
                  )} */}
                    <div className="md:hidden flex flex-wrap justify-center items-center gap-2 py-3 ">
                    {navLinks.map((link, index) => (
                      <motion.div
                      key={link.href}
                      whileHover={{ y: -2 }}
                      whileTap={{ y: 0 }}
                      >
                      <Link
                        href={link.href}
                        className={`relative px-3 py-2 rounded-lg transition-all duration-300 group hover:text-blue-400 hover:cursor-pointer hover:bg-white/5`}
                      >
                        <span
                        className={`relative z-10 ${link.isActive
                          ? "text-blue-400"
                          : "text-white hover:text-blue-400"
                          }`}
                        >
<<<<<<< HEAD
                        {link.label}
                        </span>
                        {/* Add active indicator */}
                        {link.isActive && (
                        <motion.div
                          layoutId="activeTab"
                          className="absolute inset-0 bg-blue-500/10 rounded-lg border border-blue-400/30"
                          initial={false}
                          transition={{
                          type: "spring",
                          stiffness: 500,
                          damping: 30,
                          }}
                        />
                        )}
                      </Link>
=======
                          <span
                            className={`relative z-10 ${link.isActive
                              ? "text-blue-400"
                              : "text-white hover:text-blue-400"
                              }`}
                          >
                            {link.label}
                          </span>
                          {/* Add active indicator */}
                          {link.isActive && (
                            <motion.div
                              layoutId="activeTab"
                              className="absolute inset-0 bg-blue-500/10 rounded-lg border border-blue-400/30"
                              initial={false}
                              transition={{
                                type: "spring",
                                stiffness: 500,
                                damping: 30,
                              }}
                            />
                          )}
                        </Link>
>>>>>>> aa5380c1
                      </motion.div>
                    ))}
                    </div>
                  {/* Bottom highlight */}
                  <motion.div
                    className="h-px bg-gradient-to-r from-transparent via-white/20 to-transparent mt-2"
                    initial={{ scaleX: 0 }}
                    animate={{ scaleX: 1 }}
                    transition={{ delay: 0.5, duration: 0.5 }}
                  />

                  {/* Original menu items */}
                  {menuItems.map((item, index) => (
                    <motion.div
                      key={index}
                      variants={itemVariants}
                      className="group flex items-center gap-3 px-4 py-3 text-sm text-gray-200 rounded-xl transition-all duration-200 hover:bg-white/10 hover:text-white relative overflow-hidden cursor-pointer"
                      whileHover={{
                        scale: 1.02,
                        x: 4,
                      }}
                      whileTap={{ scale: 0.98 }}
                      onClick={() => {
                        if (item.onClick) {
                          item.onClick();
                        } else if (item.href && item.href !== "#") {
                          if (item.href.startsWith("http")) {
                            window.open(item.href, "_blank", "noopener noreferrer");
                          } else {
                            window.location.href = item.href;
                          }
                        }
                      }}
                    >
                      {/* Hover effect background */}
                      <motion.div
                        className="absolute inset-0 bg-gradient-to-r from-blue-500/10 to-purple-500/10 rounded-xl opacity-0 group-hover:opacity-100"
                        initial={{ x: "-100%" }}
                        whileHover={{ x: "0%" }}
                        transition={{ duration: 0.3 }}
                      />

                      <motion.span
                        className="text-lg flex-shrink-0 relative z-10"
                        whileHover={{ scale: 1.2, rotate: 15 }}
                        transition={{
                          type: "spring",
                          stiffness: 400,
                          damping: 10,
                        }}
                      >
                        {item.icon}
                      </motion.span>

                      <span className="relative z-10 font-bold text-sm">
                        {item.label}
                      </span>

                      {/* External link indicator */}
                      {item.href.startsWith("http") && (
                        <motion.span
                          className="ml-auto text-xs text-gray-400 opacity-0 group-hover:opacity-100 relative z-10"
                          initial={{ rotate: -45, scale: 0 }}
                          whileHover={{ rotate: 0, scale: 1 }}
                          transition={{
                            type: "spring",
                            stiffness: 400,
                            damping: 15,
                          }}
                        >
                          ↗
                        </motion.span>
                      )}
                    </motion.div>
                  ))}

                  {/* Logout button for logged-in users */}
                  {isLoggedIn && (
                    <>
                      <motion.div
                        className="h-px bg-gradient-to-r from-transparent via-white/20 to-transparent my-2"
                        initial={{ scaleX: 0 }}
                        animate={{ scaleX: 1 }}
                        transition={{ delay: 0.7, duration: 0.5 }}
                      />

                      <motion.div
                        onClick={handleLogout}
                        variants={itemVariants}
                        className="group flex items-center gap-3 px-4 py-3 text-sm text-red-300 rounded-xl transition-all duration-200 hover:bg-red-500/10 hover:text-red-200 relative overflow-hidden w-full"
                        whileHover={{
                          scale: 1.02,
                          x: 4,
                        }}
                        whileTap={{ scale: 0.98 }}
                      >
                        <motion.div
                          className="absolute inset-0 bg-gradient-to-r from-red-500/10 to-red-600/10 rounded-xl opacity-0 group-hover:opacity-100"
                          initial={{ x: "-100%" }}
                          whileHover={{ x: "0%" }}
                          transition={{ duration: 0.3 }}
                        />

                        <motion.span
                          className="text-lg flex-shrink-0 relative z-10"
                          whileHover={{ scale: 1.2, rotate: 15 }}
                          transition={{
                            type: "spring",
                            stiffness: 400,
                            damping: 10,
                          }}
                        ></motion.span>

                        <Button
                          onClick={handleLogOut}
                          className="relative z-10 font-bold text-sm"
                        >
                          <LogOut /> LogOut
                        </Button>
                      </motion.div>
                    </>
                  )}

                  {/* Bottom highlight */}
                  <motion.div
                    className="h-px bg-gradient-to-r from-transparent via-white/20 to-transparent mt-2"
                    initial={{ scaleX: 0 }}
                    animate={{ scaleX: 1 }}
                    transition={{ delay: 0.5, duration: 0.5 }}
                  />
                </div>
              </div>
            </motion.div>
          )}
        </AnimatePresence>
      </div>

      {/* Testimonial Modal */}
      <AnimatePresence>
        {isModalOpen && (
          <motion.div
            initial={{ opacity: 0 }}
            animate={{ opacity: 1 }}
            exit={{ opacity: 0 }}
            className="fixed inset-0 bg-black/50 backdrop-blur-sm z-50 flex items-center justify-center p-4"
            onClick={closeModal}
          >
            <motion.div
              initial={{ opacity: 0, scale: 0.9, y: 20 }}
              animate={{ opacity: 1, scale: 1, y: 0 }}
              exit={{ opacity: 0, scale: 0.9, y: 20 }}
              transition={{ type: "spring", duration: 0.5 }}
              className="relative backdrop-blur-2xl bg-gradient-to-br from-white/90 via-white/80 to-white/70 dark:from-gray-900/90 dark:via-gray-900/80 dark:to-blue-900/70 rounded-2xl p-8 max-w-2xl w-full max-h-[90vh] overflow-y-auto custom-scrollbar border border-white/20 dark:border-gray-700/30 shadow-2xl"
              onClick={(e) => e.stopPropagation()}
              style={{
                scrollbarWidth: 'thin',
                scrollbarColor: '#94a3b8 transparent',
                boxShadow: '0 25px 50px -12px rgba(0, 0, 0, 0.25), 0 0 0 1px rgba(255, 255, 255, 0.1)',
              }}
            >

              {/* Subtle animated border gradient */}
              <div className="absolute inset-0 rounded-2xl p-[1px] pointer-events-none">
                <div className="w-full h-full bg-transparent rounded-2xl" />
              </div>

              {/* Content wrapper with proper z-index */}
              <div className="relative z-10 w-full h-full">
                {/* Close button */}
                <button
                  onClick={closeModal}
                  className="absolute top-4 right-4 p-2 rounded-full hover:bg-gray-100/80 dark:hover:bg-gray-800/80 transition-colors backdrop-blur-sm z-20"
                >
                  <FiX size={20} />
                </button>

                {/* Form Header */}
                <div className="text-center mb-8 pt-4">
                  <h2 className="text-2xl font-bold text-white mb-2">
                    Share Your Experience
                  </h2>
                  <p className="text-gray-300">
                    Help others by sharing how DSAMate helped you in your journey
                  </p>
                </div>

                {/* Form */}
                <form onSubmit={handleSubmit} className="space-y-6">
                  {/* Name */}
                  <div>
                    <label htmlFor="name" className="block text-sm font-medium text-gray-200 mb-2">
                      Full Name *
                    </label>
                    <input
                      type="text"
                      id="name"
                      name="name"
                      value={formData.name}
                      onChange={handleInputChange}
                      required
                      className="w-full px-4 py-3 rounded-lg border border-gray-600/30 bg-gray-800/40 backdrop-blur-md text-gray-100 placeholder-gray-400 focus:ring-2 focus:ring-blue-400/50 focus:border-blue-400/50 transition-all"
                      placeholder="Enter your full name"
                    />
                  </div>

                  {/* Email */}
                  <div>
                    <label htmlFor="email" className="block text-sm font-medium text-gray-200 mb-2">
                      Email Address *
                    </label>
                    <input
                      type="email"
                      id="email"
                      name="email"
                      value={formData.email}
                      onChange={handleInputChange}
                      required
                      className="w-full px-4 py-3 rounded-lg border border-gray-600/30 bg-gray-800/40 backdrop-blur-md text-gray-100 placeholder-gray-400 focus:ring-2 focus:ring-blue-400/50 focus:border-blue-400/50 transition-all"
                      placeholder="Enter your email address"
                    />
                  </div>

                  {/* Designation */}
                  <div>
                    <label htmlFor="designation" className="block text-sm font-medium text-gray-200 mb-2">
                      Designation *
                    </label>
                    <input
                      type="text"
                      id="designation"
                      name="designation"
                      value={formData.designation}
                      onChange={handleInputChange}
                      required
                      className="w-full px-4 py-3 rounded-lg border border-gray-600/30 bg-gray-800/40 backdrop-blur-md text-gray-100 placeholder-gray-400 focus:ring-2 focus:ring-blue-400/50 focus:border-blue-400/50 transition-all"
                      placeholder="e.g., Student, Software Engineer, etc."
                    />
                  </div>

                  {/* Rating */}
                  <div>
                    <label className="block text-sm font-medium text-gray-200 mb-3">
                      Overall Rating *
                    </label>
                    <div className="flex gap-2">
                      {[1, 2, 3, 4, 5].map((star) => (
                        <button
                          key={star}
                          type="button"
                          onClick={() => setFormData(prev => ({ ...prev, rating: star }))}
                          className="text-2xl transition-all hover:scale-110"
                        >
                          {star <= formData.rating ? (
                            <FaStar className="text-yellow-400" />
                          ) : (
                            <FaRegStar className="text-gray-300 dark:text-gray-600" />
                          )}
                        </button>
                      ))}
                    </div>
                  </div>

                  {/* What you liked most */}
                  <div>
                    <label htmlFor="likedMost" className="block text-sm font-medium text-gray-200 mb-2">
                      What did you like most about DSAMate? *
                    </label>
                    <textarea
                      id="likedMost"
                      name="likedMost"
                      value={formData.likedMost}
                      onChange={handleInputChange}
                      required
                      rows={3}
                      className="w-full px-4 py-3 rounded-lg border border-gray-600/30 bg-gray-800/40 backdrop-blur-md text-gray-100 placeholder-gray-400 focus:ring-2 focus:ring-blue-400/50 focus:border-blue-400/50 transition-all resize-vertical custom-scrollbar"
                      placeholder="Share what features or aspects you found most valuable..."
                    />
                  </div>

                  {/* How it helped */}
                  <div>
                    <label htmlFor="howHelped" className="block text-sm font-medium text-gray-200 mb-2">
                      How did DSAMate help you? *
                    </label>
                    <textarea
                      id="howHelped"
                      name="howHelped"
                      value={formData.howHelped}
                      onChange={handleInputChange}
                      required
                      rows={3}
                      className="w-full px-4 py-3 rounded-lg border border-gray-600/30 bg-gray-800/40 backdrop-blur-md text-gray-100 placeholder-gray-400 focus:ring-2 focus:ring-blue-400/50 focus:border-blue-400/50 transition-all resize-vertical custom-scrollbar"
                      placeholder="Share how DSAMate improved your learning journey..."
                    />
                  </div>

                  {/* Feedback */}
                  <div>
                    <label htmlFor="feedback" className="block text-sm font-medium text-gray-200 mb-2">
                      Additional Feedback *
                    </label>
                    <textarea
                      id="feedback"
                      name="feedback"
                      value={formData.feedback}
                      onChange={handleInputChange}
                      required
                      rows={4}
                      className="w-full px-4 py-3 rounded-lg border border-gray-600/30 bg-gray-800/40 backdrop-blur-md text-gray-100 placeholder-gray-400 focus:ring-2 focus:ring-blue-400/50 focus:border-blue-400/50 transition-all resize-vertical custom-scrollbar"
                      placeholder="Any additional thoughts, suggestions, or experiences you'd like to share..."
                    />
                  </div>

                  {/* Permission to show */}
                  <div className="flex items-center space-x-3">
                    <input
                      type="checkbox"
                      id="canShow"
                      name="canShow"
                      checked={formData.canShow}
                      onChange={handleInputChange}
                      className="w-4 h-4 text-blue-400 bg-gray-800/60 border-gray-600/50 rounded focus:ring-blue-400 focus:ring-2 backdrop-blur-sm"
                    />
                    <label htmlFor="canShow" className="text-sm text-gray-200">
                      I allow DSAMate to display this testimonial publicly
                    </label>
                  </div>

                  {/* Display Preference - Only show if canShow is true */}
                  {formData.canShow && (
                    <div>
                      <label className="block text-sm font-medium text-gray-200 mb-3">
                        If yes, how would you like your feedback to be shown? *
                      </label>
                      <div className="space-y-3">
                        <div className="flex items-center">
                          <input
                            type="radio"
                            id="nameAndDesignation"
                            name="displayPreference"
                            value="nameAndDesignation"
                            checked={formData.displayPreference === "nameAndDesignation"}
                            onChange={handleInputChange}
                            className="w-4 h-4 text-blue-400 bg-gray-800/60 border-gray-600/50 focus:ring-blue-400 focus:ring-2 backdrop-blur-sm"
                          />
                          <label htmlFor="nameAndDesignation" className="ml-2 text-sm text-gray-200">
                            Use my name and designation
                          </label>
                        </div>
                        <div className="flex items-center">
                          <input
                            type="radio"
                            id="nameOnly"
                            name="displayPreference"
                            value="nameOnly"
                            checked={formData.displayPreference === "nameOnly"}
                            onChange={handleInputChange}
                            className="w-4 h-4 text-blue-400 bg-gray-800/60 border-gray-600/50 focus:ring-blue-400 focus:ring-2 backdrop-blur-sm"
                          />
                          <label htmlFor="nameOnly" className="ml-2 text-sm text-gray-200">
                            Use my name only
                          </label>
                        </div>
                        <div className="flex items-center">
                          <input
                            type="radio"
                            id="anonymous"
                            name="displayPreference"
                            value="anonymous"
                            checked={formData.displayPreference === "anonymous"}
                            onChange={handleInputChange}
                            className="w-4 h-4 text-blue-400 bg-gray-800/60 border-gray-600/50 focus:ring-blue-400 focus:ring-2 backdrop-blur-sm"
                          />
                          <label htmlFor="anonymous" className="ml-2 text-sm text-gray-200">
                            As anonymous user
                          </label>
                        </div>
                      </div>
                    </div>
                  )}

                  {/* Submit Button */}
                  <div className="flex gap-4 pt-4">
                    <button
                      type="button"
                      onClick={closeModal}
                      className="flex-1 px-6 py-3 border border-gray-600/50 bg-gray-800/40 backdrop-blur-md text-gray-200 rounded-lg hover:bg-gray-700/60 transition-all font-medium"
                    >
                      Cancel
                    </button>
                    <button
                      type="submit"
                      disabled={isSubmitting}
                      className="flex-1 px-6 py-3 bg-blue-500/80 hover:bg-blue-500 disabled:bg-blue-500/40 backdrop-blur-md text-white rounded-lg transition-all font-medium disabled:cursor-not-allowed flex items-center justify-center gap-2"
                    >
                      {isSubmitting ? (
                        <>
                          <svg className="animate-spin -ml-1 mr-2 h-4 w-4 text-white" xmlns="http://www.w3.org/2000/svg" fill="none" viewBox="0 0 24 24">
                            <circle className="opacity-25" cx="12" cy="12" r="10" stroke="currentColor" strokeWidth="4"></circle>
                            <path className="opacity-75" fill="currentColor" d="M4 12a8 8 0 018-8V0C5.373 0 0 5.373 0 12h4zm2 5.291A7.962 7.962 0 014 12H0c0 3.042 1.135 5.824 3 7.938l3-2.647z"></path>
                          </svg>
                          Submitting...
                        </>
                      ) : (
                        'Submit Testimonial'
                      )}
                    </button>
                  </div>
                </form>
              </div> {/* Close content wrapper */}
            </motion.div>
          </motion.div>
        )}
      </AnimatePresence>

      {/* Custom Scrollbar Styles */}
      <style jsx global>{`
        .custom-scrollbar {
          scrollbar-width: thin;
          scrollbar-color: rgba(148, 163, 184, 0.5) transparent;
        }
        
        .custom-scrollbar::-webkit-scrollbar {
          width: 6px;
        }
        
        .custom-scrollbar::-webkit-scrollbar-track {
          background: transparent;
          border-radius: 10px;
        }
        
        .custom-scrollbar::-webkit-scrollbar-thumb {
          background: linear-gradient(135deg, rgba(59, 130, 246, 0.3), rgba(147, 51, 234, 0.3));
          border-radius: 10px;
          border: 1px solid rgba(255, 255, 255, 0.1);
          transition: all 0.3s ease;
        }
        
        .custom-scrollbar::-webkit-scrollbar-thumb:hover {
          background: linear-gradient(135deg, rgba(59, 130, 246, 0.6), rgba(147, 51, 234, 0.6));
          border: 1px solid rgba(255, 255, 255, 0.2);
          box-shadow: 0 0 10px rgba(59, 130, 246, 0.3);
        }
        
        .custom-scrollbar::-webkit-scrollbar-thumb:active {
          background: linear-gradient(135deg, rgba(59, 130, 246, 0.8), rgba(147, 51, 234, 0.8));
        }
        
        /* Dark mode adjustments */
        .dark .custom-scrollbar::-webkit-scrollbar-thumb {
          background: linear-gradient(135deg, rgba(59, 130, 246, 0.4), rgba(147, 51, 234, 0.4));
          border: 1px solid rgba(255, 255, 255, 0.05);
        }
        
        .dark .custom-scrollbar::-webkit-scrollbar-thumb:hover {
          background: linear-gradient(135deg, rgba(59, 130, 246, 0.7), rgba(147, 51, 234, 0.7));
          border: 1px solid rgba(255, 255, 255, 0.1);
          box-shadow: 0 0 10px rgba(59, 130, 246, 0.4);
        }
        
        /* Hide scrollbar completely option - uncomment to use */
        /*
        .custom-scrollbar {
          -ms-overflow-style: none;
          scrollbar-width: none;
        }
        
        .custom-scrollbar::-webkit-scrollbar {
          display: none;
        }
        */
      `}</style>
    </div>
  );
}<|MERGE_RESOLUTION|>--- conflicted
+++ resolved
@@ -534,34 +534,10 @@
                       whileHover={{ y: -2 }}
                       whileTap={{ y: 0 }}
                       >
-                      <Link
-                        href={link.href}
-                        className={`relative px-3 py-2 rounded-lg transition-all duration-300 group hover:text-blue-400 hover:cursor-pointer hover:bg-white/5`}
-                      >
-                        <span
-                        className={`relative z-10 ${link.isActive
-                          ? "text-blue-400"
-                          : "text-white hover:text-blue-400"
-                          }`}
+                        <Link
+                          href={link.href}
+                          className={`relative px-3 py-2 rounded-lg transition-all duration-300 group hover:text-blue-400 hover:cursor-pointer hover:bg-white/5`}
                         >
-<<<<<<< HEAD
-                        {link.label}
-                        </span>
-                        {/* Add active indicator */}
-                        {link.isActive && (
-                        <motion.div
-                          layoutId="activeTab"
-                          className="absolute inset-0 bg-blue-500/10 rounded-lg border border-blue-400/30"
-                          initial={false}
-                          transition={{
-                          type: "spring",
-                          stiffness: 500,
-                          damping: 30,
-                          }}
-                        />
-                        )}
-                      </Link>
-=======
                           <span
                             className={`relative z-10 ${link.isActive
                               ? "text-blue-400"
@@ -584,7 +560,6 @@
                             />
                           )}
                         </Link>
->>>>>>> aa5380c1
                       </motion.div>
                     ))}
                     </div>
