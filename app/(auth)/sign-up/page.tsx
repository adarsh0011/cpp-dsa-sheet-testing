--- conflicted
+++ resolved
@@ -247,19 +247,6 @@
         </div>
 
         <Button
-<<<<<<< HEAD
-          onClick={handleSubmit}
-          disabled={loading}
-          className="w-full mt-2 text-white rounded-full bg-gradient-to-br from-slate-900 to-blue-600 hover:from-blue-600 hover:to-slate-900"
-        
-        >
-          {loading ? (
-            <Loader2 className="animate-spin mr-2 h-4 w-4" />
-          ) : (
-            "Sign Up"
-          )}
-        </Button>
-=======
   onClick={handleSubmit}
   disabled={loading}
   className="w-full mt-2 rounded-full bg-blue-700 text-white hover:bg-blue-800 focus:outline-none focus:ring-2 focus:ring-blue-500 focus:ring-offset-2"
@@ -270,7 +257,6 @@
     "Sign Up" // Or "Sign In"
   )}
 </Button>
->>>>>>> 2cecb70d
       </div>
 
       <div className="text-center font-bold text-blue-500">OR</div>
