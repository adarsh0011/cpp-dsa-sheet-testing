import { NextRequest, NextResponse } from "next/server";
import { User } from "@/models/User.model";
import { connect } from "@/db/config";
import { apiLimiter, res } from "@/middleware/rateLiming";

export async function POST(req: NextRequest) {
  try {
<<<<<<< HEAD
    // Wait for the rate limiter to process the request
    const rateLimitResult = await new Promise((resolve) => {
      apiLimiter(req as any, res as any, (next: any) => {
        resolve(next);
      });
    });

    // If rateLimitResult is not undefined, it means the rate limit was hit
    if (rateLimitResult) {
      console.log("rate :", rateLimitResult);
      return NextResponse.json(
        { message: "Too many requests, please try again later." },
        { status: 429 }
      );
    }
=======
    await connect();

>>>>>>> aa5380c1
    const body = await req.json();
    const { email, otp } = body;

    if (!email || !otp) {
      return NextResponse.json(
        { success: false, message: "Email and OTP are required." },
        { status: 400 }
      );
    }

    const user = await User.findOne({ email });

    if (!user) {
      return NextResponse.json(
        { success: false, message: "No user exists with this email." },
        { status: 404 }
      );
    }

    if (user.otp !== otp) {
      return NextResponse.json(
        { success: false, message: "Invalid OTP." },
        { status: 401 }
      );
    }

    const now = new Date();
    if (user.otpExpiry && user.otpExpiry < now) {
      return NextResponse.json(
        { success: false, message: "OTP has expired." },
        { status: 410 }
      );
    }

    user.otp = undefined;
    user.otpExpiry = undefined;
    user.isVerified = true;

    await user.save();

    return NextResponse.json({
      success: true,
      message: "Email verified successfully.",
    });
  } catch (error) {
    console.error("[OTP VERIFY ERROR]", error);
    return NextResponse.json(
      { success: false, message: "Something went wrong." },
      { status: 500 }
    );
  }
}<|MERGE_RESOLUTION|>--- conflicted
+++ resolved
@@ -5,7 +5,7 @@
 
 export async function POST(req: NextRequest) {
   try {
-<<<<<<< HEAD
+
     // Wait for the rate limiter to process the request
     const rateLimitResult = await new Promise((resolve) => {
       apiLimiter(req as any, res as any, (next: any) => {
@@ -21,10 +21,8 @@
         { status: 429 }
       );
     }
-=======
+
     await connect();
-
->>>>>>> aa5380c1
     const body = await req.json();
     const { email, otp } = body;
 
