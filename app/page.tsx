--- conflicted
+++ resolved
@@ -140,7 +140,7 @@
   }
 
   return (
-<<<<<<< HEAD
+
     <div
       className="bg-[#1a1e2a] p-5 rounded-xl border border-gray-800 cursor-pointer hover:bg-gray-700 hover:text-black transition duration-200"
       onClick={() => setIsOpen(!isOpen)}
@@ -157,9 +157,7 @@
   return (
     
     <main className="min-h-screen bg-black text-white">
-=======
-    <main className="min-h-screen bg-white dark:bg-black text-gray-900 dark:text-white transition-colors duration-500">
->>>>>>> d278689a
+
       <ReportIssueButton />
       <Navbar streak={streak} />
 
@@ -167,7 +165,7 @@
       <motion.section
         initial="hidden"
         animate="visible"
-<<<<<<< HEAD
+
         variants={{
           visible: {
             transition: { staggerChildren: 0.2 }
@@ -201,48 +199,27 @@
         >
           <Link
             href="/sheet"
-            className="bg-gradient-to-r from blue-500 to cyan-500 hover:from-blue-600 ho hover:text-white font-semibold py-3 px-6 rounded-full transition shadow-lg text-center hover:font-bold"
-=======
-        variants={{ visible: { transition: { staggerChildren: 0.2 } } }}
-        className="relative bg-white dark:bg-black min-h-screen flex flex-col items-center justify-center text-center px-4 sm:px-6 py-8 sm:py-16 pt-16 sm:pt-24 bg-cover bg-center bg-no-repeat overflow-hidden"
-        style={{ backgroundImage: "url(/bg.png)" }}
-      >
-        <div className="relative z-10 max-w-6xl mx-auto w-full flex flex-col">
-          <motion.h1
-            variants={fadeInUp}
-            custom={0}
-            className="text-3xl sm:text-4xl md:text-6xl lg:text-7xl font-bold text-foreground drop-shadow-lg mt-6"
->>>>>>> d278689a
+
           >
             DSA<span className="text-blue-400">Mate</span> template
           </motion.h1>
 
-<<<<<<< HEAD
+
           <Link
             href="/progress"
             className="bg-gradient-to-r from-green-500 to-teal-600 hover:to-teal-900 text-white  font-semibold py-3 px-6 rounded-full shadow-lg transition text-center"
-=======
-          <motion.h2
-            variants={fadeInUp}
-            custom={1}
-            className="text-lg sm:text-2xl md:text-3xl lg:text-4xl font-semibold text-foreground drop-shadow-md"
->>>>>>> d278689a
+
           >
             Your daily dose for DSA practice
           </motion.h2>
 
-<<<<<<< HEAD
+
           <Link
             href="https://dsamate.vercel.app"
             target="_blank"
             rel="noopener noreferrer"
             className="border border-blue-500 text-blue-400 hover:bg-blue-500 hover:bg-blue-800 hover:text-white font-semibold py-3 px-6 rounded-full transition shadow-md        text-center"
-=======
-          <motion.div
-            variants={fadeInUp}
-            custom={2}
-            className="flex justify-center"
->>>>>>> d278689a
+
           >
             <img
               src="dsa-hero.png"
@@ -251,7 +228,6 @@
               draggable="false"
             />
 
-<<<<<<< HEAD
       {/* STATISTICS SECTION */}
         <motion.section
         initial="hidden"
@@ -358,21 +334,7 @@
               link: "/sheet#search",
             }
           ].map(({ title, desc, icon ,link }) => (
-=======
-            <div className="absolute inset-0 -z-10 bg-gradient-to-r from-blue-500/20 via-blue-500/20 to-blue-500/20 rounded-full blur-3xl scale-110"></div>
-          </motion.div>
-
-          <motion.div variants={fadeInUp} custom={3} className="relative z-10">
-            <motion.p
-              variants={fadeInUp}
-              custom={3}
-              className="text-base sm:text-lg md:text-xl text-foreground max-w-xl sm:max-w-2xl mx-auto mb-6 sm:mb-8 drop-shadow-lg px-4 sm:px-0"
-            >
-              Solve better, revise smarter, and stay consistent with your
-              preparation journey.
-            </motion.p>
-
->>>>>>> d278689a
+
             <motion.div
               variants={fadeInUp}
               custom={4}
@@ -497,7 +459,7 @@
         viewport={{ once: true }}
         className="px-6 md:px-20 py-20 relative overflow-hidden"
       >
-<<<<<<< HEAD
+
         <h2 className="text-3xl font-semibold mb-4">💬 Loved using DSAMate? Share your thoughts!</h2>
         <p className="text-gray-300 mb-6 text-xl">
           Provide your testimonial to share your experience with others.
@@ -516,17 +478,7 @@
             target="_blank"
             rel="noopener noreferrer"
             className="bg-white font-bold text-blue-600 hover:text-white hover:font-bold  hover:bg-blue-600 border border-blue-600 px-4 py-2 rounded text-center"
-=======
-        {/* Background decoration */}
-        <div className="absolute inset-0 bg-gradient-to-br from-blue-50/50 via-transparent to-cyan-50/50 dark:from-blue-900/20 dark:via-transparent dark:to-cyan-900/20 pointer-events-none"></div>
-        
-        <div className="relative z-10 max-w-4xl mx-auto text-center">
-          <motion.div
-            initial={{ scale: 0.9, opacity: 0 }}
-            whileInView={{ scale: 1, opacity: 1 }}
-            transition={{ duration: 0.6 }}
-            className="bg-white/70 dark:bg-white/5 backdrop-blur-sm border border-gray-200/50 dark:border-white/10 rounded-3xl p-8 md:p-12 shadow-2xl"
->>>>>>> d278689a
+
           >
             <div className="w-20 h-20 mx-auto mb-6 rounded-2xl bg-gradient-to-br from-blue-500 to-cyan-500 flex items-center justify-center text-3xl shadow-lg">
               🏢
@@ -634,7 +586,7 @@
                 className="group cursor-pointer"
                 onClick={() => (window.location.href = link)}
               >
-<<<<<<< HEAD
+
                 {/* User Details */}
                 <div className="flex items-center gap-3 mb-2 text-white">
                   <FaUserCircle className="text-3xl text-gray-400" />
@@ -654,18 +606,7 @@
                   {Array.from({ length: 5 }).map((_, i) =>
                     i < rating ? <FaStar key={i} /> : <FaRegStar key={i} />
                   )}
-=======
-                <div className="bg-white/70 dark:bg-white/5 backdrop-blur-sm border border-gray-200/50 dark:border-white/10 rounded-2xl p-8 h-full transition-all duration-300 hover:shadow-2xl hover:bg-white/80 dark:hover:bg-white/10">
-                  <div className={`w-16 h-16 rounded-2xl bg-gradient-to-br ${gradient} flex items-center justify-center text-white mb-6 shadow-lg group-hover:scale-110 transition-transform duration-300`}>
-                    {icon}
-                  </div>
-                  <h3 className="text-xl font-bold mb-3 text-gray-900 dark:text-white group-hover:text-blue-500 dark:group-hover:text-blue-400 transition-colors duration-300">
-                    {title}
-                  </h3>
-                  <p className="text-gray-600 dark:text-gray-400 leading-relaxed">
-                    {desc}
-                  </p>
->>>>>>> d278689a
+
                 </div>
               </motion.div>
             ))}
@@ -673,40 +614,6 @@
         </div>
       </motion.section>
 
-      {/* WHY DSA MATE SECTION - REDESIGNED */}
-      <motion.section
-        initial={{ opacity: 0, y: 30 }}
-        whileInView={{ opacity: 1, y: 0 }}
-        transition={{ duration: 0.8 }}
-        viewport={{ once: true }}
-        className="px-6 md:px-20 py-20 relative overflow-hidden"
-      >
-        {/* Background decoration */}
-        <div className="absolute inset-0 bg-gradient-to-r from-blue-50/30 via-transparent to-blue-50/30 dark:from-blue-900/10 dark:via-transparent dark:to-blue-900/10 pointer-events-none"></div>
-        
-        <div className="relative z-10 max-w-5xl mx-auto text-center">
-          <motion.div
-            initial={{ scale: 0.9, opacity: 0 }}
-            whileInView={{ scale: 1, opacity: 1 }}
-            transition={{ duration: 0.6 }}
-            className="bg-white/70 dark:bg-white/5 backdrop-blur-sm border border-gray-200/50 dark:border-white/10 rounded-3xl p-8 md:p-12 shadow-2xl"
-          >
-            <h2 className="text-4xl md:text-5xl font-bold mb-8 text-gray-900 dark:text-white">
-              Why <span className="text-blue-500 dark:text-blue-400">DSAMate</span>?
-            </h2>
-            <p className="text-gray-600 dark:text-gray-300 text-lg md:text-xl leading-relaxed max-w-4xl mx-auto">
-              It's not just another practice sheet — it's your all-in-one platform
-              to solve topic-wise problems, apply smart filters, and track your
-              daily progress with the new streak feature. Whether you're revising
-              for interviews, trying to stay consistent, or looking to master DSA
-              with purpose — DSAMate helps you do it better. Mark questions, revisit
-              tough ones, solve a new problem every day, and keep your streak alive.
-            </p>
-          </motion.div>
-        </div>
-      </motion.section>
-
-<<<<<<< HEAD
       {/* FAQ SECTION */}
       <motion.section 
       initial={{ opacity: 0, y: 30 }}
@@ -744,105 +651,7 @@
           ].map(({ q, a }, i) => (
             <FAQItem key={i} question={q} answer={a} />
           ))}
-=======
-      {/* TESTIMONIALS - REDESIGNED */}
-      <motion.section
-        initial="hidden"
-        whileInView="visible"
-        viewport={{ once: true, margin: "-50px" }}
-        variants={containerVariants}
-        className="px-6 md:px-20 py-20 relative"
-      >
-        {/* Background decoration */}
-        <div className="absolute inset-0 bg-gradient-to-b from-gray-50/50 to-white/50 dark:from-gray-900/50 dark:to-black/50 pointer-events-none"></div>
-        
-        <div className="relative z-10 max-w-7xl mx-auto">
-          <motion.div variants={itemVariants} className="text-center mb-16">
-            <h2 className="text-3xl md:text-4xl font-bold text-gray-900 dark:text-white mb-6">
-              💬 Loved using <span className="text-blue-500">DSAMate</span>?
-            </h2>
-            <p className="text-gray-600 dark:text-gray-300 text-lg mb-8 max-w-2xl mx-auto">
-              Share your thoughts and help others discover the power of structured DSA practice
-            </p>
-            
-            <div className="flex flex-col sm:flex-row justify-center items-center gap-4 mb-12">
-              <motion.a
-                href="https://forms.gle/8BXQC1o3hsVsEEBp9"
-                target="_blank"
-                rel="noopener noreferrer"
-                whileHover={{ scale: 1.05 }}
-                whileTap={{ scale: 0.95 }}
-                className="bg-gradient-to-r from-blue-600 to-cyan-600 hover:from-blue-700 hover:to-cyan-700 text-white font-semibold px-6 py-3 rounded-2xl transition-all duration-300 shadow-lg hover:shadow-xl"
-              >
-                💬 Give a Testimonial
-              </motion.a>
-              <motion.a
-                href="https://dsamate.vercel.app"
-                target="_blank"
-                rel="noopener noreferrer"
-                whileHover={{ scale: 1.05 }}
-                whileTap={{ scale: 0.95 }}
-                className="bg-white/70 dark:bg-white/5 backdrop-blur-sm border border-blue-500/50 dark:border-blue-400/50 text-blue-600 dark:text-blue-400 hover:bg-blue-50 dark:hover:bg-blue-900/20 font-semibold px-6 py-3 rounded-2xl transition-all duration-300"
-              >
-                🔗 Visit Original DSAMate
-              </motion.a>
-            </div>
-          </motion.div>
-
-          <motion.div
-            variants={containerVariants}
-            className="grid gap-6 md:grid-cols-2 lg:grid-cols-3 xl:grid-cols-5"
-          >
-            {testimonials.map(
-              ({ name, designation, rating, text, visibility }, idx) => {
-                const displayName =
-                  visibility === "anonymous" ? "Anonymous User" : name;
-                const showDesignation = visibility === "full" && designation;
-
-                return (
-                  <motion.div
-                    key={idx}
-                    variants={itemVariants}
-                    whileHover={{ scale: 1.03, y: -5 }}
-                    className="group"
-                  >
-                    <div className="bg-white/70 dark:bg-white/5 backdrop-blur-sm border border-gray-200/50 dark:border-white/10 rounded-2xl p-6 h-full transition-all duration-300 hover:shadow-xl hover:bg-white/80 dark:hover:bg-white/10">
-                      <div className="flex items-center gap-3 mb-4">
-                        <div className="w-12 h-12 rounded-xl bg-gradient-to-br from-blue-500 to-cyan-500 flex items-center justify-center text-white shadow-lg">
-                          <FaUserCircle className="text-xl" />
-                        </div>
-                        <div>
-                          <p className="font-semibold text-gray-900 dark:text-white">
-                            {displayName}
-                          </p>
-                          {showDesignation && (
-                            <p className="text-xs text-gray-600 dark:text-gray-400">
-                              {designation}
-                            </p>
-                          )}
-                        </div>
-                      </div>
-
-                      <p className="text-gray-600 dark:text-gray-300 text-sm mb-4 italic leading-relaxed">
-                        "{text}"
-                      </p>
-
-                      <div className="flex items-center gap-1 text-yellow-400">
-                        {Array.from({ length: 5 }).map((_, i) =>
-                          i < rating ? (
-                            <FaStar key={i} className="text-sm" />
-                          ) : (
-                            <FaRegStar key={i} className="text-sm" />
-                          )
-                        )}
-                      </div>
-                    </div>
-                  </motion.div>
-                );
-              }
-            )}
-          </motion.div>
->>>>>>> d278689a
+
         </div>
       </motion.section>
 
